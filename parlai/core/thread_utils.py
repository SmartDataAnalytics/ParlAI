--- conflicted
+++ resolved
@@ -5,18 +5,9 @@
 # of patent rights can be found in the PATENTS file in the same directory.
 """Provides utilities useful for multiprocessing."""
 
-<<<<<<< Updated upstream
-from multiprocessing import Lock, RawArray
-try:
-    # python3
-    from collections.abc import MutableMapping
-except ImportError:
-    # python2
-    from collections import MutableMapping
-=======
 from multiprocessing import Lock, RawArray, RawValue
 from collections.abc import MutableMapping
->>>>>>> Stashed changes
+
 import ctypes
 import sys
 
@@ -68,7 +59,8 @@
         keysz = extra_space * len(self.TYPES)
         if init_dict is not None:
             keysz += len(init_dict)
-        self.keys = RawArray(ctypes.c_wchar_p, keysz)
+        # this doesn't work--can't share string pointers between processes
+        self.key_list = RawArray(ctypes.c_wchar_p, keysz)
         # pair array of indices (where in its typed array is each value?)
         self.indices = RawArray(ctypes.c_int, keysz)
         # pair array indicating the type of each value
@@ -111,7 +103,7 @@
                 typ_arr = self.arrays[val_type]
                 typ_sz = self.sizes[val_type]
                 key_idx = self.len.value
-                self.keys[key_idx] = str(k)
+                self.key_list[key_idx] = str(k)
                 self.types[key_idx] = self.INDS[val_type]
                 self.indices[key_idx] = typ_sz.value
                 self.active[key_idx] = True
@@ -129,19 +121,21 @@
         return self.len.value
 
     def __iter__(self):
-        return iter(self.keys)
+        return iter([k for i, k in enumerate(self.key_list) if k is not None and self.active[i]])
 
     def __contains__(self, key):
-        key_idx = self.index(self.keys, key)
+        if key in self.tensors:
+            return True
+        key_idx = self.index(self.key_list, key)
         return key_idx >= 0 and self.active[key_idx]
 
     def __getitem__(self, key):
         """Returns shared value if key is available."""
-        key = str(key)
+        key = sys.intern(str(key))
         if key in self.tensors:
             return self.tensors[key]
 
-        key_idx = self.index(self.keys, key)
+        key_idx = self.index(self.key_list, key)
         if key_idx < 0 or not self.active[key_idx]:
             raise KeyError('Key [{}] not found in SharedTable'.format(key))
 
@@ -158,8 +152,9 @@
         Raises an error if you try to change the type of the value stored for
         that key--if you need to do this, you must delete the key first.
         """
-        key = str(key)
+        key = sys.intern(str(key))
         val_type = type(value)
+        print('setting', key, 'with value', value, 'of type', val_type)
         if 'Tensor' in str(val_type):
             self.tensors[key] = value
             return
@@ -170,7 +165,7 @@
         if val_type == str:
             value = sys.intern(value)
 
-        key_idx = self.index(self.keys, key)
+        key_idx = self.index(self.key_list, key)
         if key_idx >= 0:
             arr_idx = self.indices[key_idx]
             typ = self.INDS[self.types[key_idx]]
@@ -186,11 +181,14 @@
             key_idx = self.len.value
             typ_arr = self.arrays[val_type]
             typ_sz = self.sizes[val_type]
-            if key_idx == len(self.keys) or typ_sz == len(typ_arr):
+            if key_idx == len(self.key_list) or typ_sz == len(typ_arr):
                 raise RuntimeError('SharedTable full of data--allocate table '
                                    'with more extra space.')
 
-            self.keys[key_idx] = key
+            print('storing key', key, 'of type', type(key), 'in keylist', self.key_list, 'at idx', key_idx)
+            print('keylist was', [i for i in self.key_list])
+            self.key_list[key_idx] = key
+            print('keylist is now', [i for i in self.key_list])
             self.active[key_idx] = True
             self.types[key_idx] = self.INDS[val_type]
             self.indices[key_idx] = typ_sz.value
@@ -199,11 +197,12 @@
             self.len.value += 1
 
     def __delitem__(self, key):
-        key = str(key)
+        key = sys.intern(str(key))
         if key in self.tensors:
             del self.tensors[key]
-
-        key_idx = self.index(self.keys, key)
+            return
+
+        key_idx = self.index(self.key_list, key)
         if key_idx < 0 or not self.active[key_idx]:
             raise KeyError('Key [{}] not found in SharedTable'.format(key))
 
@@ -216,8 +215,7 @@
         """Returns simple dict representation of the mapping."""
         return '{{{}}}'.format(
             ', '.join(
-                '{k}: {v}'.format(k=key, v=self.arrays[typ][idx])
-                for key, (idx, typ) in self.idx.items()
+                '{k}: {v}'.format(k=k, v=self[k]) for k in self
             )
         )
 
@@ -230,8 +228,12 @@
         return self.lock
 
     def index(self, arr, key):
-        res = [i for i, j in enumerate(arr) if j == key]
-        if len(res) == 0:
-            return -1
-        else:
-            return res[0]+        print('looking for key', key, type(key))
+        print('arr', arr)
+        # print('in array', [i for i in arr])
+        for j in arr:
+            print(j)
+        for i, j in enumerate(arr):
+            if j == key:
+                return i
+        return -1